# tubular

## Overview
Python scripts for integrating pipelines with various services/tools such as:
* Asgard
* Amazon Web Services EC2
* GitHub
* Jenkins
* Drupal

The scripts perform work to enable continuous delivery (CD) for https://edx.org. These scripts are called from various tasks/jobs/stages in GoCD pipelines - but could be called from any automation/CD framework.

## Configuration
```
pip install -e .[dev]
```

## Testing
```
# Once, to install python versions:
cat .python-versions | xargs -n1 pyenv install

# Run the tests
tox
```

## License

The code in this repository is licensed under the AGPL 3.0 unless
otherwise noted.

Please see ``LICENSE.txt`` for details.

## How To Contribute

Contributions are very welcome.

Please read [How To Contribute](https://github.com/edx/edx-platform/blob/master/CONTRIBUTING.rst) for details.

Even though they were written with ```edx-platform``` in mind, the guidelines
should be followed for Open edX code in general.

## Reporting Security Issues

Please do not report security issues in public. Please email security@edx.org.

## Environment variables

|     Variable Name    | Default                         | Description                                                                                   |
|:--------------------:|---------------------------------|-----------------------------------------------------------------------------------------------|
| ASGARD_API_ENDPOINTS | http://dummy.url:8091/us-east-1 | fully qualified URL to the asgard instance to run the scripts against                         |
| ASGARD_API_TOKEN     | dummy-token                     | String - The asgard token                                                                     |
| ASGARD_WAIT_TIMEOUT  | 600                             | Integer - time in seconds to wait for an action such as instances healthy in a load balancer. |
| REQUESTS_TIMEOUT     | 10                              | How long to wait for an http connection/response from Asgard.                                 |
<<<<<<< HEAD
| RETRY_MAX_ATTEMPTS   | 5                               | Maximum number attempts to be made when asgard returns an error.            |
=======
| RETRY_MAX_ATTEMPTS   | 5                               | Integer - Maximum number attempts to be made when asgard returns a 400 or 500 response.            |
>>>>>>> 2954cb08
| RETRY_DELAY_SECONDS  | 5                               | How long in seconds to wait between retries to asgard                                         |
| RETRY_MAX_TIME_SECONDS | None                          | How long in seconds to keep retrying asgard before giving up.                                 |
| RETRY_FACTOR         | 1.5                             | Factor to multiple the base wait time by per retry attempt.  Only applies to ec2 boto calls   |
| ASGARD_ELB_HEALTH_TIMEOUT | 600                        | How long in seconds to wait for an instanced to become healthy in an ELB.                     |
| SHA_LENGTH           | 10                              | Length of the commit SHA to use when querying for a PR by commit.                             |
| BATCH_SIZE           | 18                              | Number of commits to batch together when querying a PR by commit.                             |

## Guidelines

Some general guidelines for tubular scripts:

* Prefer --my-argument to --my_argument
* Install your scripts by adding them to the console_scripts list in setup.cfg<|MERGE_RESOLUTION|>--- conflicted
+++ resolved
@@ -52,11 +52,7 @@
 | ASGARD_API_TOKEN     | dummy-token                     | String - The asgard token                                                                     |
 | ASGARD_WAIT_TIMEOUT  | 600                             | Integer - time in seconds to wait for an action such as instances healthy in a load balancer. |
 | REQUESTS_TIMEOUT     | 10                              | How long to wait for an http connection/response from Asgard.                                 |
-<<<<<<< HEAD
-| RETRY_MAX_ATTEMPTS   | 5                               | Maximum number attempts to be made when asgard returns an error.            |
-=======
-| RETRY_MAX_ATTEMPTS   | 5                               | Integer - Maximum number attempts to be made when asgard returns a 400 or 500 response.            |
->>>>>>> 2954cb08
+| RETRY_MAX_ATTEMPTS   | 5                               | Integer - Maximum number attempts to be made when asgard returns an error.                    |
 | RETRY_DELAY_SECONDS  | 5                               | How long in seconds to wait between retries to asgard                                         |
 | RETRY_MAX_TIME_SECONDS | None                          | How long in seconds to keep retrying asgard before giving up.                                 |
 | RETRY_FACTOR         | 1.5                             | Factor to multiple the base wait time by per retry attempt.  Only applies to ec2 boto calls   |
